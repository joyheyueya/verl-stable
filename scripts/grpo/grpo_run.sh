--- conflicted
+++ resolved
@@ -13,13 +13,8 @@
 source /home/asetlur/miniconda3/bin/activate verl 
 python3 -m verl.trainer.main_ppo \
     algorithm.adv_estimator=grpo \
-<<<<<<< HEAD
     data.train_files=/project/flame/asetlur/data/easy.parquet \
     data.val_files=/project/flame/asetlur/data/test.parquet \
-=======
-    data.train_files=$TRAIN_DATA_DIR/train.parquet \
-    data.val_files=$EVAL_DATA_DIR/test.parquet \
->>>>>>> 2b35d61b
     data.train_batch_size=128 \
     data.max_prompt_length=1024 \
     data.max_response_length=8192 \
