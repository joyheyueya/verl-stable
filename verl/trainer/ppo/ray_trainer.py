--- conflicted
+++ resolved
@@ -631,22 +631,6 @@
             if 'level' in test_batch.non_tensor_batch:
                 difficulties.extend(list(test_batch.non_tensor_batch['level']))
             else:
-<<<<<<< HEAD
-                try:
-                    ref_rewards = list(test_batch.non_tensor_batch['reward'])
-                    def return_difficulty(ref_model_reward):
-                        difficulty = 'unknown'
-                        if ref_model_reward > 10 / 16:
-                            difficulty = 'easy'
-                        elif ref_model_reward == 0:
-                            difficulty = 'hard'
-                        else:
-                            difficulty = 'medium'
-                        return difficulty
-                    difficulties.extend([return_difficulty(ref_reward) for ref_reward in ref_rewards])
-                except:
-                    difficulties.extend(['unknown'] * len(sample_inputs))
-=======
                 ref_rewards = list(test_batch.non_tensor_batch['reward'])
                 def return_difficulty(ref_model_reward):
                     difficulty = 'unknown'
@@ -659,7 +643,6 @@
                     return difficulty
                 difficulties.extend([return_difficulty(ref_reward) for ref_reward in ref_rewards])
             lengths.extend(map(lambda text: len(self.tokenizer.encode(text)), output_texts))
->>>>>>> 4bf985ee
 
         self._maybe_log_val_generations(inputs=sample_inputs, outputs=sample_outputs, scores=sample_scores)
 
